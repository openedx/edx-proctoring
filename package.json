--- conflicted
+++ resolved
@@ -2,11 +2,7 @@
   "name": "@edx/edx-proctoring",
   "//": "Be sure to update the version number in edx_proctoring/__init__.py",
   "//": "Note that the version format is slightly different than that of the Python version when using prereleases.",
-<<<<<<< HEAD
-  "version": "3.9.4",
-=======
-  "version": "3.9.0",
->>>>>>> 070e8426
+  "version": "3.9.5",
   "main": "edx_proctoring/static/index.js",
   "scripts": {
     "test": "gulp test"
