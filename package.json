{
  "name": "@edx/edx-proctoring",
  "//": "Be sure to update the version number in edx_proctoring/__init__.py",
  "//": "Note that the version format is slightly different than that of the Python version when using prereleases.",
<<<<<<< HEAD
  "version": "3.14.0",
=======
  "version": "3.13.1",
>>>>>>> b462d4ce
  "main": "edx_proctoring/static/index.js",
  "scripts": {
    "test": "gulp test"
  },
  "repository": {
    "type": "git",
    "url": "git://github.com/edx/edx-proctoring"
  },
  "files": [
    "/edx_proctoring/static"
  ],
  "publishConfig": {
    "access": "public"
  },
  "devDependencies": {
    "babel-polyfill": "^6.26.0",
    "eslint": "^5.9.0",
    "eslint-config-edx": "^4.0.4",
    "eslint-config-edx-es5": "^4.0.1",
    "gulp": "^3.9.0",
    "gulp-karma": "0.0.1",
    "jasmine-core": "^2.8.0",
    "karma": "^0.13.0",
    "karma-chrome-launcher": "^0.2.0",
    "karma-coverage": "^1.1.1",
    "karma-jasmine": "^0.3.6",
    "karma-jasmine-jquery": "0.1.1",
    "karma-phantomjs-launcher": "^1.0.4",
    "karma-sinon": "^1.0.5",
    "phantomjs-prebuilt": "^2.1.14",
    "sinon": "^3.2.1"
  },
  "dependencies": {},
  "license": "GNU Affero GPLv3"
}<|MERGE_RESOLUTION|>--- conflicted
+++ resolved
@@ -2,11 +2,7 @@
   "name": "@edx/edx-proctoring",
   "//": "Be sure to update the version number in edx_proctoring/__init__.py",
   "//": "Note that the version format is slightly different than that of the Python version when using prereleases.",
-<<<<<<< HEAD
-  "version": "3.14.0",
-=======
-  "version": "3.13.1",
->>>>>>> b462d4ce
+  "version": "3.13.2",
   "main": "edx_proctoring/static/index.js",
   "scripts": {
     "test": "gulp test"
