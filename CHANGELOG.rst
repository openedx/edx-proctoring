--- conflicted
+++ resolved
@@ -14,15 +14,15 @@
 Unreleased
 ~~~~~~~~~~
 
+[3.23.2] - 2021-08-06
+~~~~~~~~~~~~~~~~~~~~~
+* Change errors on the bulk allowance modal so they appear on their associated field.
+
 [3.23.1] - 2021-08-06
 ~~~~~~~~~~~~~~~~~~~~~
-<<<<<<< HEAD
-* Update errors on the bulk allowance modal so they show under the associated field.
-=======
 * Fixes bug that occurs when a proctoring vendor returns onboarding information that includes user IDs that represent
   learners that are not returned by the edX API as being enrolled in the course in a proctoring eligible mode.
 * Adds logging statement to enable further investigation.
->>>>>>> 6e927c46
 
 [3.23.0] - 2021-08-04
 ~~~~~~~~~~~~~~~~~~~~~
