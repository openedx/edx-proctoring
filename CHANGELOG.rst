--- conflicted
+++ resolved
@@ -14,21 +14,18 @@
 Unreleased
 ~~~~~~~~~~
 
-<<<<<<< HEAD
-[2.5.4] - 2020-12-16
-~~~~~~~~~~~~~~~~~~~~~
-
-* Updated the travis badge in README.rst to point to travis-ci.com instead of travis-ci.org
-=======
 * Cover `Start System Check` button on the proctoring instruction page with the
   conditions software download link is provided by the proctoring provider,
   since some providers do not has that step in the onboarding process.
 * Changed handler for exam ping to remove learner from the exam on 403 error.
 
+[2.5.5] - 2020-12-22
+~~~~~~~~~~~~~~~~~~~~~
+* Updated the travis badge in README.rst to point to travis-ci.com instead of travis-ci.org
+
 [2.5.4] - 2020-12-17
 ~~~~~~~~~~~~~~~~~~~~~~~~~~~~~~~~~~~~~~~~~~~~~~~~
 * Minor template fix
->>>>>>> b90c8019
 
 [2.5.3] - 2020-12-10
 ~~~~~~~~~~~~~~~~~~~~~~~~~~~~~~~~~~~~~~~~~~~~~~~~
