--- conflicted
+++ resolved
@@ -3,10 +3,6 @@
 """
 
 # Be sure to update the version number in edx_proctoring/package.json
-<<<<<<< HEAD
-__version__ = '3.9.4'
-=======
-__version__ = '3.9.0'
->>>>>>> 070e8426
+__version__ = '3.9.5'
 
 default_app_config = 'edx_proctoring.apps.EdxProctoringConfig'  # pylint: disable=invalid-name