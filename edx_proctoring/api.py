--- conflicted
+++ resolved
@@ -598,11 +598,7 @@
     low_threshold_pct = proctoring_settings.get('low_threshold_pct', .2)
     critically_low_threshold_pct = proctoring_settings.get('critically_low_threshold_pct', .05)
 
-<<<<<<< HEAD
-    allowed_time_limit_mins = attempt.get('allowed_time_limit_mins', 0)
-=======
     allowed_time_limit_mins = attempt.get('allowed_time_limit_mins') or 0
->>>>>>> 070e8426
 
     low_threshold = int(low_threshold_pct * float(allowed_time_limit_mins) * 60)
     critically_low_threshold = int(
