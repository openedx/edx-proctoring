--- conflicted
+++ resolved
@@ -200,11 +200,7 @@
         attempt_data = {}
         active_exam = {}
 
-<<<<<<< HEAD
-        is_learning_mfe = request.GET.get('is_learning_mfe') in ['1', 'true', 'True', True]
-=======
         is_learning_mfe = request.GET.get('is_learning_mfe') in ['1', 'true', 'True']
->>>>>>> 070e8426
 
         active_exams = get_active_exams_for_user(request.user.id)
         if active_exams:
@@ -243,8 +239,6 @@
         return Response(data=response_dict, status=status.HTTP_200_OK)
 
 
-<<<<<<< HEAD
-=======
 class ProctoredSettingsView(ProctoredAPIView):
     """
     Endpoint for getting settings for proctored exam.
@@ -272,7 +266,6 @@
         return Response(data=response_dict, status=status.HTTP_200_OK)
 
 
->>>>>>> 070e8426
 class ProctoredExamView(ProctoredAPIView):
     """
     Endpoint for the Proctored Exams
